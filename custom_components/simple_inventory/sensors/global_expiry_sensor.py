--- conflicted
+++ resolved
@@ -99,13 +99,7 @@
             config_entries = self.hass.config_entries.async_entries(DOMAIN)
             for entry in config_entries:
                 if entry.entry_id == inventory_id:
-<<<<<<< HEAD
-                    return str(entry.data.get("name", "Unknown Inventory"))
-=======
-                    return cast(
-                        str, entry.data.get("name", "Unknown Inventory")
-                    )
->>>>>>> f2c3030e
+                    return cast(str, entry.data.get("name", "Unknown Inventory"))
         except Exception:
             pass
 
